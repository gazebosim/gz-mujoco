# Copyright (C) 2022 Open Source Robotics Foundation
#
# Licensed under the Apache License, version 2.0 (the "License")
# you may not use this file except in compliance with the License.
# You may obtain a copy of the License at
#
#       http://www.apache.org/licenses/LICENSE-2.0
#
# Unless required by applicable law or agreed to in writing, software
# distributed under the License is distributed on an "AS IS" BASIS,
# WITHOUT WARRANTIES OR CONDITIONS OF ANY KIND, either express or implied.
# See the License for the specific language governing permissions and
# limitations under the License.

from sdformat_to_mjcf.converters.geometry import add_collision, add_visual
from sdformat_to_mjcf.converters.material import add_material
import sdformat_mjcf_utils.sdf_utils as su


def add_link(body, link, parent_name="world"):
    """
    Converts a link from SDFormat to MJCF and add it to the given
    body/worldbody.

    :param mjcf.Element body: The MJCF body to which the body is added.
    :param sdformat.Link link: The SDFormat link to be converted.
    :param str parent_name: Name of parent link.
    :param pose_resolver: Function to resolve the pose of a
    sdformat.SemanticPose object.
    :return: The newly created MJCF body.
    :rtype: mjcf.Element
    """
    # Currently the following SDFormat elements inside <link> are ignored
    # during conversion
    #     - gravity
    #     - enable_wind
    #     - self_collide (TODO (azeey))
    #     - kinematic
    #     - must_be_base_link
    #     - velocity_decay
    #     - projector
    #     - audio_sink
    #     - audio_source
    #     - battery
    #     - light (TODO (azeey))
    #     - particle_emitter
    sem_pose = link.semantic_pose()
    if parent_name == 'world':
        pose = su.graph_resolver.resolve_pose(sem_pose)
    else:
        pose = su.graph_resolver.resolve_pose(sem_pose, parent_name)
    body = body.add("body",
                    name=link.name(),
                    pos=su.vec3d_to_list(pose.pos()),
                    euler=su.quat_to_euler_list(pose.rot()))

    # SDFormat allows specifying diagonal and off-diagonal terms of the inertia
    # matrix in addition to setting the orientation of the inertia frame.
    # Mujoco, on the other hand seems to allow one of the two: Either set the
    # orientation and provide just the digonal terms, or set the `fullinertia`
    # attribute and not set the orientation. We choose the latter here.
    mass = link.inertial().mass_matrix().mass()
    moi = link.inertial().moi()
    if mass > 0:
        fullinertia = [
            moi(0, 0),
            moi(1, 1),
            moi(2, 2),
            moi(0, 1),
            moi(0, 2),
            moi(1, 2)
        ]
        body.add("inertial",
                 mass=mass,
                 pos=su.vec3d_to_list(link.inertial().pose().pos()),
                 fullinertia=fullinertia)

    for ci in range(link.collision_count()):
        col = link.collision_by_index(ci)
        if col.geometry() is not None:
            add_collision(body, col)

    for vi in range(link.visual_count()):
<<<<<<< HEAD
        col = link.visual_by_index(vi)
        if col.geometry() is not None:
            add_visual(body, col)
=======
        vis = link.visual_by_index(vi)
        if vis.geometry() is not None:
            visual_geom = add_visual(body, vis)
            if vis.material() is not None:
                add_material(visual_geom, vis.material())
>>>>>>> 0370efb4

    return body<|MERGE_RESOLUTION|>--- conflicted
+++ resolved
@@ -81,16 +81,10 @@
             add_collision(body, col)
 
     for vi in range(link.visual_count()):
-<<<<<<< HEAD
-        col = link.visual_by_index(vi)
-        if col.geometry() is not None:
-            add_visual(body, col)
-=======
         vis = link.visual_by_index(vi)
         if vis.geometry() is not None:
             visual_geom = add_visual(body, vis)
             if vis.material() is not None:
                 add_material(visual_geom, vis.material())
->>>>>>> 0370efb4
 
     return body