--- conflicted
+++ resolved
@@ -36,14 +36,10 @@
     model_pose = graph_resolver.resolve_pose(model.semantic_pose())
 
     def convert_node(body, node):
-<<<<<<< HEAD
-        child_body = add_link(body, node.link, node.parent_node.link.name())
-=======
         child_body = add_link(body,
                               node.link,
                               node.parent_node.link.name(),
                               model.name())
->>>>>>> a580cce8
 
         add_joint(child_body, node.joint)
         # Geoms added to bodies attached to the worldbody without a
