name: CI

on: [push, pull_request]

jobs:
  test:
    strategy:
      matrix:
        python: ['3.8']
        platform: [ubuntu-latest]
    runs-on: ${{ matrix.platform }}
    steps:
    - name: Checkout
      uses: actions/checkout@v3
    - name: Set up Python ${{ matrix.python }}
      uses: actions/setup-python@v3
      with:
        python-version: ${{ matrix.python }}
    - name: Install dependencies
      run: |
        sudo apt-get update
<<<<<<< HEAD
        sudo apt-get upgrade
=======
>>>>>>> 80586b0f
        sudo apt-get install -y git python3-pip
        git clone --depth 1 https://github.com/osrf/gzdev /tmp/gzdev
        sudo python3 -m pip install -r /tmp/gzdev/requirements.txt
        sudo /tmp/gzdev/gzdev.py repository enable osrf stable
        sudo /tmp/gzdev/gzdev.py repository enable osrf nightly
        sudo apt-get update
        sudo apt-get install -y libsdformat13-dev python3-ignition-math7 python3-sdformat13
    - name: Install test dependencies
      run: python3 -m pip install -U tox build[virtualenv]
    - name: Test
      env:
<<<<<<< HEAD
        PYTHONPATH: ${{ env.pythonLocation }}/lib/python${{ matrix.python }}.zip:${{ env.pythonLocation }}/lib/python${{ matrix.python }}:${{ env.pythonLocation }}/lib/python${{ matrix.python }}/lib-dynload:${{ env.pythonLocation }}/lib/python${{ matrix.python }}/site-packages:/usr/lib/python3/dist-packages
=======
        PYTHONPATH: ${{ env.pythonLocation }}/lib/python${{ matrix.python }}/site-packages:/usr/lib/python3/dist-packages
>>>>>>> 80586b0f
      run: |
        cd sdformat_mjcf
        python3 -c "import sys;print(sys.path)"
        python3 -m tox -e py<|MERGE_RESOLUTION|>--- conflicted
+++ resolved
@@ -19,10 +19,6 @@
     - name: Install dependencies
       run: |
         sudo apt-get update
-<<<<<<< HEAD
-        sudo apt-get upgrade
-=======
->>>>>>> 80586b0f
         sudo apt-get install -y git python3-pip
         git clone --depth 1 https://github.com/osrf/gzdev /tmp/gzdev
         sudo python3 -m pip install -r /tmp/gzdev/requirements.txt
@@ -34,11 +30,7 @@
       run: python3 -m pip install -U tox build[virtualenv]
     - name: Test
       env:
-<<<<<<< HEAD
-        PYTHONPATH: ${{ env.pythonLocation }}/lib/python${{ matrix.python }}.zip:${{ env.pythonLocation }}/lib/python${{ matrix.python }}:${{ env.pythonLocation }}/lib/python${{ matrix.python }}/lib-dynload:${{ env.pythonLocation }}/lib/python${{ matrix.python }}/site-packages:/usr/lib/python3/dist-packages
-=======
         PYTHONPATH: ${{ env.pythonLocation }}/lib/python${{ matrix.python }}/site-packages:/usr/lib/python3/dist-packages
->>>>>>> 80586b0f
       run: |
         cd sdformat_mjcf
         python3 -c "import sys;print(sys.path)"
