--- conflicted
+++ resolved
@@ -28,17 +28,18 @@
         sudo apt-get install -y libsdformat13-dev python3-ignition-math7 python3-sdformat13
     - name: Install test dependencies
       run: python3 -m pip install -U tox
-<<<<<<< HEAD
-    - name: Test sdformat_mjcf
-=======
     - name: Test sdformat_mjcf_utils
->>>>>>> 4c7ba9de
       env:
         PYTHONPATH: ${{ env.pythonLocation }}/lib/python${{ matrix.python }}/site-packages:/usr/lib/python3/dist-packages
       run: |
         cd sdformat_mjcf_utils
         python3 -m tox -e py
-<<<<<<< HEAD
+    - name: Test sdformat_to_mjcf
+      env:
+        PYTHONPATH: ${{ env.pythonLocation }}/lib/python${{ matrix.python }}/site-packages:/usr/lib/python3/dist-packages
+      run: |
+        cd sdformat_to_mjcf
+        python3 -m tox -e py
     - name: Test mjcf_to_sdformat
       env:
         PYTHONPATH: ${{ env.pythonLocation }}/lib/python${{ matrix.python }}/site-packages:/usr/lib/python3/dist-packages
@@ -46,12 +47,4 @@
         cd mjcf_to_sdformat
         python3 -m tox -e py
     - name: Upload Coverage to Codecov
-      uses: codecov/codecov-action@v2
-=======
-    - name: Test sdformat_to_mjcf
-      env:
-        PYTHONPATH: ${{ env.pythonLocation }}/lib/python${{ matrix.python }}/site-packages:/usr/lib/python3/dist-packages
-      run: |
-        cd sdformat_to_mjcf
-        python3 -m tox -e py
->>>>>>> 4c7ba9de
+      uses: codecov/codecov-action@v2