--- conflicted
+++ resolved
@@ -36,12 +36,18 @@
     else:
         model.set_name("model")
 
-<<<<<<< HEAD
     for light in mjcf_root.worldbody.light:
         light_sdf = mjcf_light_to_sdf(light)
         world.add_light(light_sdf)
 
+    model_static = sdf.Model()
     link = mjcf_geom_to_sdf(mjcf_root.worldbody, physics)
+    model_static.set_name(su.find_unique_name(
+        mjcf_root.worldbody, "geom", "static"))
+    model_static.add_link(link)
+    model_static.set_static(True)
+    world.add_model(model_static)
+
     include_sensor_plugins = False
 
     for camera in mjcf_root.worldbody.camera:
@@ -49,16 +55,6 @@
         if sensor is not None:
             link.add_sensor(sensor)
             include_sensor_plugins = True
-    model.add_link(link)
-=======
-    model_static = sdf.Model()
-    link = mjcf_geom_to_sdf(mjcf_root.worldbody)
-    model_static.set_name(su.find_unique_name(
-        mjcf_root.worldbody, "geom", "static"))
-    model_static.add_link(link)
-    model_static.set_static(True)
-    world.add_model(model_static)
->>>>>>> 00c4c8ce
 
     if include_sensor_plugins and export_world_plugins:
         plugins = {
