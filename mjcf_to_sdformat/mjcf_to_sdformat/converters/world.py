--- conflicted
+++ resolved
@@ -13,20 +13,14 @@
 # limitations under the License.
 
 from mjcf_to_sdformat.converters.link import mjcf_geom_to_sdf
-<<<<<<< HEAD
 from mjcf_to_sdformat.converters.light import mjcf_light_to_sdf
-=======
+
 from mjcf_to_sdformat.converters.sensor import mjcf_camera_sensor_to_sdf
->>>>>>> 13ad5bdf
 
 import sdformat as sdf
 
 
-<<<<<<< HEAD
-def mjcf_worldbody_to_sdf(mjcf_root, physics, world):
-=======
-def mjcf_worldbody_to_sdf(mjcf_root, world, export_world_plugins=True):
->>>>>>> 13ad5bdf
+def mjcf_worldbody_to_sdf(mjcf_root, physics, world, export_world_plugins=True):
     """
     Convert a MJCF worldbody to a SDFormat world
 
@@ -40,15 +34,11 @@
     else:
         model.set_name("model")
 
-<<<<<<< HEAD
     for light in mjcf_root.worldbody.light:
         light_sdf = mjcf_light_to_sdf(light)
         world.add_light(light_sdf)
 
     link = mjcf_geom_to_sdf(mjcf_root.worldbody, physics)
-=======
-    link = mjcf_geom_to_sdf(mjcf_root.worldbody)
-
     include_sensor_plugins = False
 
     for camera in mjcf_root.worldbody.camera:
@@ -56,7 +46,6 @@
         if sensor is not None:
             link.add_sensor(sensor)
             include_sensor_plugins = True
->>>>>>> 13ad5bdf
     model.add_link(link)
 
     if include_sensor_plugins and export_world_plugins:
