--- conflicted
+++ resolved
@@ -51,18 +51,6 @@
 
     body = mjcf_root.worldbody.body
 
-<<<<<<< HEAD
-    def iterate_bodies(input_body,
-                       model,
-                       body_parent_name=None,
-                       default_classes=[]):
-        for body in input_body:
-            if body.childclass is not None:
-                default_classes = default_classes + [body.childclass]
-            link = mjcf_geom_to_sdf(body,
-                                    body_parent_name=body_parent_name,
-                                    default_classes=default_classes)
-=======
     if mjcf_root.option is not None:
         if mjcf_root.option.flag.gravity == "disable":
             world.set_gravity(Vector3d(0, 0, 0))
@@ -75,11 +63,17 @@
             world.set_wind_linear_velocity(
                 su.list_to_vec3d(mjcf_root.option.wind))
 
-    def iterate_bodies(input_body, model, body_parent_name=None):
+    def iterate_bodies(input_body,
+                       model,
+                       body_parent_name=None,
+                       default_classes=[]):
         for body in input_body:
-            link = mjcf_body_to_sdf(
-                body, physics, body_parent_name=body_parent_name)
->>>>>>> 9e0e6e6f
+            if body.childclass is not None:
+                default_classes = default_classes + [body.childclass]
+            link = mjcf_body_to_sdf(body,
+                                    physics,
+                                    body_parent_name=body_parent_name,
+                                    default_classes=default_classes)
             model.add_link(link)
             iterate_bodies(body.body,
                            model,
