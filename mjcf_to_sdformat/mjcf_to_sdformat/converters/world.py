--- conflicted
+++ resolved
@@ -32,26 +32,18 @@
     else:
         model.set_name("model")
 
-<<<<<<< HEAD
     for light in mjcf_root.worldbody.light:
         light_sdf = mjcf_light_to_sdf(light)
         world.add_light(light_sdf)
 
-    link = mjcf_geom_to_sdf(mjcf_root.worldbody)
-=======
     link = mjcf_geom_to_sdf(mjcf_root.worldbody, physics)
->>>>>>> ba4ac659
     model.add_link(link)
 
     body = mjcf_root.worldbody.body
 
     def iterate_bodies(input_body, model, body_parent_name=None):
         for body in input_body:
-<<<<<<< HEAD
-            link = mjcf_geom_to_sdf(body, body_parent_name=body_parent_name)
-=======
-            link = mjcf_geom_to_sdf(body, physics)
->>>>>>> ba4ac659
+            link = mjcf_geom_to_sdf(body, physics, body_parent_name=body_parent_name)
             model.add_link(link)
             iterate_bodies(body.body, model, body.name)
     iterate_bodies(body, model)
