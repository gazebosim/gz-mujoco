# Copyright (C) 2022 Open Source Robotics Foundation
#
# Licensed under the Apache License, version 2.0 (the "License")
# you may not use this file except in compliance with the License.
# You may obtain a copy of the License at
#
#       http://www.apache.org/licenses/LICENSE-2.0
#
# Unless required by applicable law or agreed to in writing, software
# distributed under the License is distributed on an "AS IS" BASIS,
# WITHOUT WARRANTIES OR CONDITIONS OF ANY KIND, either express or implied.
# See the License for the specific language governing permissions and
# limitations under the License.

<<<<<<< HEAD
from mjcf_to_sdformat.converters.link import mjcf_geom_to_sdf
from mjcf_to_sdformat.converters.sensor import mjcf_camera_sensor_to_sdf
=======
from ignition.math import Vector3d

from mjcf_to_sdformat.converters.light import mjcf_light_to_sdf
from mjcf_to_sdformat.converters.link import mjcf_body_to_sdf

import sdformat_mjcf_utils.sdf_utils as su
>>>>>>> 9e0e6e6f

import sdformat as sdf


<<<<<<< HEAD
def mjcf_worldbody_to_sdf(mjcf_root, world, export_world_plugins=True):
=======
def mjcf_worldbody_to_sdf(mjcf_root, physics, world):
>>>>>>> 9e0e6e6f
    """
    Convert a MJCF worldbody to a SDFormat world

    :param mjcf.RootElement mjcf_root: The MJCF root element
    :param mujoco.Physics physics: Mujoco Physics
    :param sdf.World world: SDF World to add the models
    """
    model = sdf.Model()
    if mjcf_root.model is not None:
        model.set_name(mjcf_root.model)
    else:
        model.set_name("model")

<<<<<<< HEAD
    link = mjcf_geom_to_sdf(mjcf_root.worldbody)

    include_sensor_plugins = False

    for camera in mjcf_root.worldbody.camera:
        sensor = mjcf_camera_sensor_to_sdf(camera)
        if sensor is not None:
            link.add_sensor(sensor)
            include_sensor_plugins = True
    model.add_link(link)
=======
    model_static = sdf.Model()

    for light in mjcf_root.worldbody.light:
        light_sdf = mjcf_light_to_sdf(light)
        world.add_light(light_sdf)

    link = mjcf_body_to_sdf(mjcf_root.worldbody, physics)
    model_static.set_name(su.find_unique_name(
        mjcf_root.worldbody, "geom", "static"))
    model_static.add_link(link)
    model_static.set_static(True)
    world.add_model(model_static)
>>>>>>> 9e0e6e6f

    if include_sensor_plugins and export_world_plugins:
        plugins = {
            "ignition-gazebo-physics-system":
                "ignition::gazebo::systems::Physics",
            "ignition-gazebo-sensors-system":
                "ignition::gazebo::systems::Sensors",
            "ignition-gazebo-user-commands-system":
                "ignition::gazebo::systems::UserCommands",
            "ignition-gazebo-scene-broadcaster-system":
                "ignition::gazebo::systems::SceneBroadcaster"
        }
        for [key, value] in plugins.items():
            plugin = sdf.Plugin(key, value)
            world.add_plugin(plugin)

    body = mjcf_root.worldbody.body

    if mjcf_root.option is not None:
        if mjcf_root.option.flag.gravity == "disable":
            world.set_gravity(Vector3d(0, 0, 0))
        elif mjcf_root.option.gravity is not None:
            world.set_gravity(su.list_to_vec3d(mjcf_root.option.gravity))
        if mjcf_root.option.magnetic is not None:
            world.set_magnetic_field(
                su.list_to_vec3d(mjcf_root.option.magnetic))
        if mjcf_root.option.wind is not None:
            world.set_wind_linear_velocity(
                su.list_to_vec3d(mjcf_root.option.wind))

    def iterate_bodies(input_body, model, body_parent_name=None):
        for body in input_body:
            link = mjcf_body_to_sdf(
                body, physics, body_parent_name=body_parent_name)
            model.add_link(link)
            iterate_bodies(body.body, model, body.name)
    iterate_bodies(body, model)

    world.add_model(model)<|MERGE_RESOLUTION|>--- conflicted
+++ resolved
@@ -12,26 +12,18 @@
 # See the License for the specific language governing permissions and
 # limitations under the License.
 
-<<<<<<< HEAD
-from mjcf_to_sdformat.converters.link import mjcf_geom_to_sdf
-from mjcf_to_sdformat.converters.sensor import mjcf_camera_sensor_to_sdf
-=======
 from ignition.math import Vector3d
 
 from mjcf_to_sdformat.converters.light import mjcf_light_to_sdf
 from mjcf_to_sdformat.converters.link import mjcf_body_to_sdf
+from mjcf_to_sdformat.converters.sensor import mjcf_camera_sensor_to_sdf
 
 import sdformat_mjcf_utils.sdf_utils as su
->>>>>>> 9e0e6e6f
 
 import sdformat as sdf
 
 
-<<<<<<< HEAD
-def mjcf_worldbody_to_sdf(mjcf_root, world, export_world_plugins=True):
-=======
-def mjcf_worldbody_to_sdf(mjcf_root, physics, world):
->>>>>>> 9e0e6e6f
+def mjcf_worldbody_to_sdf(mjcf_root, physics, world, export_world_plugins=True):
     """
     Convert a MJCF worldbody to a SDFormat world
 
@@ -45,18 +37,6 @@
     else:
         model.set_name("model")
 
-<<<<<<< HEAD
-    link = mjcf_geom_to_sdf(mjcf_root.worldbody)
-
-    include_sensor_plugins = False
-
-    for camera in mjcf_root.worldbody.camera:
-        sensor = mjcf_camera_sensor_to_sdf(camera)
-        if sensor is not None:
-            link.add_sensor(sensor)
-            include_sensor_plugins = True
-    model.add_link(link)
-=======
     model_static = sdf.Model()
 
     for light in mjcf_root.worldbody.light:
@@ -69,7 +49,14 @@
     model_static.add_link(link)
     model_static.set_static(True)
     world.add_model(model_static)
->>>>>>> 9e0e6e6f
+
+    include_sensor_plugins = False
+
+    for camera in mjcf_root.worldbody.camera:
+        sensor = mjcf_camera_sensor_to_sdf(camera)
+        if sensor is not None:
+            link.add_sensor(sensor)
+            include_sensor_plugins = True
 
     if include_sensor_plugins and export_world_plugins:
         plugins = {
