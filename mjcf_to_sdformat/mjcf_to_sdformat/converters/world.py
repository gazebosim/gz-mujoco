--- conflicted
+++ resolved
@@ -70,23 +70,18 @@
 
     def iterate_bodies(input_body,
                        model,
-<<<<<<< HEAD
-                       body_parent_name=None,
-                       default_classes=None):
+                       body_parent_name=None):
         for body in input_body:
-            if body.childclass is not None:
-                if default_classes is None:
-                    default_classes = []
-                default_classes.append(body.childclass)
             link = mjcf_body_to_sdf(body,
                                     physics,
                                     body_parent_name=body_parent_name,
-                                    default_classes=default_classes)
+                                    modifiers=modifiers)
             for joint in body.joint:
+                if modifiers is not None:
+                    modifiers.apply_modifiers_to_element(joint)
                 joint_sdf = mjcf_joint_to_sdf(joint,
                                               body_parent_name,
-                                              body.name,
-                                              default_classes=default_classes)
+                                              body.name)
                 if joint_sdf is not None:
                     model.add_joint(joint_sdf)
             if len(body.joint) == 0 and body.freejoint is None:
@@ -96,20 +91,7 @@
             model.add_link(link)
             iterate_bodies(body.body,
                            model,
-                           body.name,
-                           default_classes=default_classes)
-=======
-                       body_parent_name=None):
-        for body in input_body:
-            link = mjcf_body_to_sdf(body,
-                                    physics,
-                                    body_parent_name=body_parent_name,
-                                    modifiers=modifiers)
-            model.add_link(link)
-            iterate_bodies(body.body,
-                           model,
                            body.name)
->>>>>>> 549875a0
     iterate_bodies(body, model)
 
     world.add_model(model)