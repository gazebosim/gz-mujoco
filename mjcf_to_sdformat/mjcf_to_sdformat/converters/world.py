# Copyright (C) 2022 Open Source Robotics Foundation
#
# Licensed under the Apache License, version 2.0 (the "License")
# you may not use this file except in compliance with the License.
# You may obtain a copy of the License at
#
#       http://www.apache.org/licenses/LICENSE-2.0
#
# Unless required by applicable law or agreed to in writing, software
# distributed under the License is distributed on an "AS IS" BASIS,
# WITHOUT WARRANTIES OR CONDITIONS OF ANY KIND, either express or implied.
# See the License for the specific language governing permissions and
# limitations under the License.

from mjcf_to_sdformat.converters.link import mjcf_geom_to_sdf
from mjcf_to_sdformat.converters.light import mjcf_light_to_sdf

import sdformat_mjcf_utils.sdf_utils as su

import sdformat as sdf


def mjcf_worldbody_to_sdf(mjcf_root, physics, world):
    """
    Convert a MJCF worldbody to a SDFormat world

    :param mjcf.RootElement mjcf_root: The MJCF root element
    :param mujoco.Physics physics: Mujoco Physics
    :param sdf.World world: SDF World to add the models
    """
    model = sdf.Model()
    if mjcf_root.model is not None:
        model.set_name(mjcf_root.model)
    else:
        model.set_name("model")

<<<<<<< HEAD
    link = mjcf_geom_to_sdf(mjcf_root.worldbody, physics)
    model.add_link(link)
=======
    model_static = sdf.Model()

    for light in mjcf_root.worldbody.light:
        light_sdf = mjcf_light_to_sdf(light)
        world.add_light(light_sdf)

    link = mjcf_geom_to_sdf(mjcf_root.worldbody)
    model_static.set_name(su.find_unique_name(
        mjcf_root.worldbody, "geom", "static"))
    model_static.add_link(link)
    model_static.set_static(True)
    world.add_model(model_static)
>>>>>>> e78cbf2e

    body = mjcf_root.worldbody.body

    def iterate_bodies(input_body, model, body_parent_name=None):
        for body in input_body:
<<<<<<< HEAD
            link = mjcf_geom_to_sdf(body, physics)
=======
            link = mjcf_geom_to_sdf(body, body_parent_name=body_parent_name)
>>>>>>> e78cbf2e
            model.add_link(link)
            iterate_bodies(body.body, model, body.name)
    iterate_bodies(body, model)

    world.add_model(model)<|MERGE_RESOLUTION|>--- conflicted
+++ resolved
@@ -34,33 +34,24 @@
     else:
         model.set_name("model")
 
-<<<<<<< HEAD
-    link = mjcf_geom_to_sdf(mjcf_root.worldbody, physics)
-    model.add_link(link)
-=======
     model_static = sdf.Model()
 
     for light in mjcf_root.worldbody.light:
         light_sdf = mjcf_light_to_sdf(light)
         world.add_light(light_sdf)
 
-    link = mjcf_geom_to_sdf(mjcf_root.worldbody)
+    link = mjcf_geom_to_sdf(mjcf_root.worldbody, physics)
     model_static.set_name(su.find_unique_name(
         mjcf_root.worldbody, "geom", "static"))
     model_static.add_link(link)
     model_static.set_static(True)
     world.add_model(model_static)
->>>>>>> e78cbf2e
 
     body = mjcf_root.worldbody.body
 
     def iterate_bodies(input_body, model, body_parent_name=None):
         for body in input_body:
-<<<<<<< HEAD
-            link = mjcf_geom_to_sdf(body, physics)
-=======
-            link = mjcf_geom_to_sdf(body, body_parent_name=body_parent_name)
->>>>>>> e78cbf2e
+            link = mjcf_geom_to_sdf(body, physics, body_parent_name=body_parent_name)
             model.add_link(link)
             iterate_bodies(body.body, model, body.name)
     iterate_bodies(body, model)
