# Copyright (C) 2022 Open Source Robotics Foundation
#
# Licensed under the Apache License, version 2.0 (the "License")
# you may not use this file except in compliance with the License.
# You may obtain a copy of the License at
#
#       http://www.apache.org/licenses/LICENSE-2.0
#
# Unless required by applicable law or agreed to in writing, software
# distributed under the License is distributed on an "AS IS" BASIS,
# WITHOUT WARRANTIES OR CONDITIONS OF ANY KIND, either express or implied.
# See the License for the specific language governing permissions and
# limitations under the License.

from ignition.math import (Inertiald, MassMatrix3d, Vector3d, Pose3d,
                           Quaterniond)

from mjcf_to_sdformat.converters.geometry import (mjcf_visual_to_sdf,
                                                  mjcf_collision_to_sdf)
from mjcf_to_sdformat.converters.light import mjcf_light_to_sdf

from mjcf_to_sdformat.converters.material import mjcf_material_to_sdf

import sdformat as sdf
import sdformat_mjcf_utils.sdf_utils as su

NUMBER_OF_SDF_LINK = 0
COLLISION_GEOM_GROUP = 3
VISUAL_GEOM_GROUP = 0


def mjcf_geom_to_sdf(body, body_parent_name=None):
    """
    Converts an MJCF body to a SDFormat.

    :param mjcf.Element body: The MJCF body
    :param mjcf.Element inertial: Inertial of the body
    :return: The newly created SDFormat link.
    :rtype: sdf.Link
    """
    link = sdf.Link()
    if body_parent_name is not None:
        link.set_pose_relative_to(body_parent_name)

    body_name = None
    try:
        body_name = body.name
    except AttributeError:
        pass

    # If name is not defined, we add a dummy name
    if body_name is not None:
        link.set_name(body_name)
    else:
        global NUMBER_OF_SDF_LINK
        link.set_name("link_" + str(NUMBER_OF_SDF_LINK))
        NUMBER_OF_SDF_LINK = NUMBER_OF_SDF_LINK + 1

    inertial = None
    try:
        inertial = body.inertial
    except AttributeError:
        pass

    # If inertial is defined, then it added to the link
    if inertial is not None:
        inertial_pos = [0, 0, 0]
        inertial_euler = [0, 0, 0]
        fullinertia = [1, 1, 1, 0, 0, 0]

        if inertial.pos is not None:
            inertial_pos = inertial.pos
        inertial_euler = su.get_rotation(inertial)
        if inertial.fullinertia is not None:
            fullinertia = inertial.fullinertia
        if inertial.diaginertia is not None:
            fullinertia = [inertial.diaginertia[0],
                           inertial.diaginertia[1],
                           inertial.diaginertia[2],
                           0,
                           0,
                           0]

        # Mass is required, we don't need to check it
        inertial = Inertiald(MassMatrix3d(inertial.mass,
                                          Vector3d(fullinertia[0],
                                                   fullinertia[1],
                                                   fullinertia[2]),
                                          Vector3d(fullinertia[3],
                                                   fullinertia[4],
                                                   fullinertia[5])),
                             Pose3d(inertial_pos[0],
                                    inertial_pos[1],
                                    inertial_pos[2],
                                    inertial_euler.roll(),
                                    inertial_euler.pitch(),
                                    inertial_euler.yaw()))
        link.set_inertial(inertial)

    NUMBER_OF_VISUAL = 0
    NUMBER_OF_COLLISION = 0

    link.set_raw_pose(su.get_pose_from_mjcf(body))

<<<<<<< HEAD
    def get_orientation(geom):
        """
        Get orientation from a MJCF geom when it's defined with "fromto"

        :param mjcf.Element geom: MJCF geom to extract the orientation
        :return: The newly created quaterion.
        :rtype ignition.math.Quateriond
        """
        if geom.fromto is not None:
            v1 = Vector3d(geom.fromto[0], geom.fromto[1], geom.fromto[2])
            v2 = Vector3d(geom.fromto[3], geom.fromto[4], geom.fromto[5])
            vec = (v1 - v2).normalize()
            z = Vector3d(0, 0, 1)
            quat = Quaterniond()
            quat.set_from_2_axes(z, vec)
            return quat
        return Quaterniond()

    def get_position(geom):
        """
        Get the translattion from a MJCF geom when it's defined with "fromto"

        :param mjcf.Element geom: MJCF geom to extract the position
        :return: The newly created Vector3d.
        :rtype ignition.math.Vector3d
        """
        if geom.fromto is not None:
            v1 = Vector3d(geom.fromto[0], geom.fromto[1], geom.fromto[2])
            v2 = Vector3d(geom.fromto[3], geom.fromto[4], geom.fromto[5])
            return (v1 + v2) / 2.0
        return Vector3d()

=======
>>>>>>> a6dbe6db
    def set_visual(geom):
        visual = mjcf_visual_to_sdf(geom)
        if visual is not None:
            visual.set_name(su.prefix_name_with_index(
                "visual", geom.name, NUMBER_OF_VISUAL))
<<<<<<< HEAD
            pose_form_to = Pose3d(get_position(geom), get_orientation(geom))
            pose = pose_form_to * su.get_pose_from_mjcf(geom)
            visual.set_raw_pose(pose)
=======
            material = mjcf_material_to_sdf(geom)
            if material is not None:
                visual.set_material(material)
            visual.set_raw_pose(su.get_pose_from_mjcf(geom))
>>>>>>> a6dbe6db
            link.add_visual(visual)

    def set_collision(geom):
        col = mjcf_collision_to_sdf(geom)
        if col is not None:
            col.set_name(su.prefix_name_with_index(
                "collision", geom.name, NUMBER_OF_COLLISION))
<<<<<<< HEAD
            pose_form_to = Pose3d(get_position(geom), get_orientation(geom))
            pose = pose_form_to * su.get_pose_from_mjcf(geom)
            col.set_raw_pose(pose)
=======
            col.set_raw_pose(su.get_pose_from_mjcf(geom))
>>>>>>> a6dbe6db
            link.add_collision(col)

    for geom in body.geom:
        # If the group is not defined then visual and collision is added
        if geom.group is None:
            set_visual(geom)
            set_collision(geom)
        elif geom.group == VISUAL_GEOM_GROUP:
            set_visual(geom)
        elif geom.group == COLLISION_GEOM_GROUP:
            set_collision(geom)

<<<<<<< HEAD
    for light in body.light:
        light_sdf = mjcf_light_to_sdf(light)
        link.add_light(light_sdf)
=======
>>>>>>> a6dbe6db
    return link<|MERGE_RESOLUTION|>--- conflicted
+++ resolved
@@ -102,7 +102,6 @@
 
     link.set_raw_pose(su.get_pose_from_mjcf(body))
 
-<<<<<<< HEAD
     def get_orientation(geom):
         """
         Get orientation from a MJCF geom when it's defined with "fromto"
@@ -135,23 +134,17 @@
             return (v1 + v2) / 2.0
         return Vector3d()
 
-=======
->>>>>>> a6dbe6db
     def set_visual(geom):
         visual = mjcf_visual_to_sdf(geom)
         if visual is not None:
             visual.set_name(su.prefix_name_with_index(
                 "visual", geom.name, NUMBER_OF_VISUAL))
-<<<<<<< HEAD
+            material = mjcf_material_to_sdf(geom)
+            if material is not None:
+                visual.set_material(material)
             pose_form_to = Pose3d(get_position(geom), get_orientation(geom))
             pose = pose_form_to * su.get_pose_from_mjcf(geom)
             visual.set_raw_pose(pose)
-=======
-            material = mjcf_material_to_sdf(geom)
-            if material is not None:
-                visual.set_material(material)
-            visual.set_raw_pose(su.get_pose_from_mjcf(geom))
->>>>>>> a6dbe6db
             link.add_visual(visual)
 
     def set_collision(geom):
@@ -159,13 +152,9 @@
         if col is not None:
             col.set_name(su.prefix_name_with_index(
                 "collision", geom.name, NUMBER_OF_COLLISION))
-<<<<<<< HEAD
             pose_form_to = Pose3d(get_position(geom), get_orientation(geom))
             pose = pose_form_to * su.get_pose_from_mjcf(geom)
             col.set_raw_pose(pose)
-=======
-            col.set_raw_pose(su.get_pose_from_mjcf(geom))
->>>>>>> a6dbe6db
             link.add_collision(col)
 
     for geom in body.geom:
@@ -178,10 +167,7 @@
         elif geom.group == COLLISION_GEOM_GROUP:
             set_collision(geom)
 
-<<<<<<< HEAD
     for light in body.light:
         light_sdf = mjcf_light_to_sdf(light)
         link.add_light(light_sdf)
-=======
->>>>>>> a6dbe6db
     return link