--- conflicted
+++ resolved
@@ -27,71 +27,15 @@
 VISUAL_GEOM_GROUP = 0
 
 
-<<<<<<< HEAD
-def _set_attribute(geom, key, value):
-    """
-    Set attribute to a MJCF Element
-    :param mjcf.Element geom: The MJCF geom to set the attributes
-    :param str key: Key name
-    :param str value: Value
-    :return: The modfied MJCF geometry.
-    :rtype: mjcf.Element
-    """
-    try:
-        geom.get_attributes()[key]
-    except KeyError:
-        geom.set_attributes(**{key: value})
-    return geom
-
-
-def _set_defaults(geom, default_classes=None):
-    """
-    Set default values to the MCJF geom
-    :param mjcf.Element geom: The MJCF geom
-    :param list[mjcf.Default] default_classes: List of default classes setted
-    to the body and parent bodies
-    :return: The modfied MJCF geometry.
-    :rtype: mjcf.Element
-    """
-    if geom.dclass is not None:
-        if geom.dclass.geom is not None:
-            print(geom.dclass.geom)
-
-    if geom.dclass is not None:
-        if geom.dclass.geom is not None:
-            geom.set_attributes(**geom.dclass.geom.get_attributes())
-    elif default_classes is not None:
-        for default_class in default_classes:
-            if default_class.geom is not None:
-                for k, v in default_class.geom.get_attributes().items():
-                    geom = _set_attribute(geom, k, v)
-    elif geom.root.default.geom is not None:
-        for k, v in geom.root.default.geom.get_attributes().items():
-            geom = _set_attribute(geom, k, v)
-
-    _set_attribute(geom, "type", "sphere")
-
-    return geom
-
-
-def mjcf_body_to_sdf(body, physics, body_parent_name=None,
-                     default_classes=None):
-=======
 def mjcf_body_to_sdf(body, physics, body_parent_name=None, modifiers=None):
->>>>>>> 549875a0
     """
     Converts an MJCF body to a SDFormat.
 
     :param mjcf.Element body: The MJCF body
     :param mujoco.Physics physics: Mujoco Physics
     :param mjcf.Element inertial: Inertial of the body
-<<<<<<< HEAD
-    :param list[mjcf.Default] default_classes: List of default classes set
-    to the body and parent bodies
-=======
     :param sdformat_mjcf_utils.MjcfModifiers modifiers: Modifiers that apply
     default classes to elements.
->>>>>>> 549875a0
     :return: The newly created SDFormat link.
     :rtype: sdf.Link
     """
@@ -232,12 +176,8 @@
             link.add_collision(col)
 
     for geom in body.geom:
-<<<<<<< HEAD
-        geom = _set_defaults(geom, default_classes)
-=======
         if modifiers is not None:
             modifiers.apply_modifiers_to_element(geom)
->>>>>>> 549875a0
         # If the group is not defined then visual and collision is added
         if geom.group is None:
             set_visual(geom)
