--- conflicted
+++ resolved
@@ -29,11 +29,7 @@
 VISUAL_GEOM_GROUP = 0
 
 
-<<<<<<< HEAD
-def mjcf_geom_to_sdf(body, body_parent_name=None):
-=======
 def mjcf_geom_to_sdf(body, physics, body_parent_name=None):
->>>>>>> ba4ac659
     """
     Converts an MJCF body to a SDFormat.
 
