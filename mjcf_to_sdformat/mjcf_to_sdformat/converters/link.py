--- conflicted
+++ resolved
@@ -27,11 +27,7 @@
 VISUAL_GEOM_GROUP = 0
 
 
-<<<<<<< HEAD
 def mjcf_geom_to_sdf(body, physics, body_parent_name=None):
-=======
-def mjcf_geom_to_sdf(body, body_parent_name=None):
->>>>>>> e78cbf2e
     """
     Converts an MJCF body to a SDFormat.
 
