--- conflicted
+++ resolved
@@ -27,7 +27,6 @@
 VISUAL_GEOM_GROUP = 0
 
 
-<<<<<<< HEAD
 def _set_defaults(geom, default_classes=None):
     """
     Set default values to the MCJF geom
@@ -63,10 +62,8 @@
     return geom
 
 
-def mjcf_geom_to_sdf(body, body_parent_name=None, default_classes=None):
-=======
-def mjcf_body_to_sdf(body, physics, body_parent_name=None):
->>>>>>> 9e0e6e6f
+def mjcf_body_to_sdf(body, physics, body_parent_name=None,
+                     default_classes=None):
     """
     Converts an MJCF body to a SDFormat.
 
