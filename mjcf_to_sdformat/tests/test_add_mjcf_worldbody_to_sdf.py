# Copyright (C) 2022 Open Source Robotics Foundation

# Licensed under the Apache License, version 2.0 (the "License")
# you may not use this file except in compliance with the License.
# You may obtain a copy of the License at

#       http://www.apache.org/licenses/LICENSE-2.0

# Unless required by applicable law or agreed to in writing, software
# distributed under the License is distributed on an "AS IS" BASIS,
# WITHOUT WARRANTIES OR CONDITIONS OF ANY KIND, either express or implied.
# See the License for the specific language governing permissions and
# limitations under the License.

import unittest
import math
from numpy.testing import assert_allclose
from dm_control import mjcf

<<<<<<< HEAD
from ignition.math import Color, Vector3d
=======
from ignition.math import Color
>>>>>>> a6dbe6db

import sdformat as sdf

from mjcf_to_sdformat.converters.world import mjcf_worldbody_to_sdf
import sdformat_mjcf_utils.sdf_utils as su

from tests.helpers import TEST_RESOURCES_DIR


class ModelTest(unittest.TestCase):

    def test_add_model(self):
        mjcf_model = mjcf.from_path(
            str(TEST_RESOURCES_DIR / "test_mujoco.xml"))

        world = sdf.World()
        world.set_name("default")

        mjcf_worldbody_to_sdf(mjcf_model, world)

        self.assertEqual("default", world.name())
        self.assertEqual(1, world.model_count())
        model = world.model_by_index(0)
        self.assertNotEqual(None, model)
        self.assertEqual(3, model.link_count())
        link_1 = model.link_by_index(0)
        self.assertEqual("link_0", link_1.name())
        self.assertEqual(1, link_1.visual_count())
        self.assertEqual(1, link_1.collision_count())
        assert_allclose([0, 0, 0], su.vec3d_to_list(link_1.raw_pose().pos()))
        assert_allclose([0, 0, 0],
                        su.vec3d_to_list(link_1.raw_pose().rot().euler()))
        visual_1 = link_1.visual_by_index(0)
        self.assertNotEqual(None, visual_1)
        self.assertEqual("visual_0", visual_1.name())
        assert_allclose([0, 0, 0], su.vec3d_to_list(visual_1.raw_pose().pos()))
        assert_allclose([0, 0, 0],
                        su.vec3d_to_list(visual_1.raw_pose().rot().euler()))

        collision_1 = link_1.collision_by_index(0)
        self.assertNotEqual(None, collision_1)
        self.assertEqual("collision_0", collision_1.name())
        assert_allclose([0, 0, 0],
                        su.vec3d_to_list(collision_1.raw_pose().pos()))
        assert_allclose([0, 0, 0],
                        su.vec3d_to_list(collision_1.raw_pose().rot().euler()))

        link_2 = model.link_by_index(1)
        self.assertEqual("link_1", link_2.name())
        self.assertEqual(3, link_2.visual_count())
        self.assertEqual(3, link_2.collision_count())
        assert_allclose([0, 0, 1], su.vec3d_to_list(link_2.raw_pose().pos()))
        assert_allclose([0, 0, 0],
                        su.vec3d_to_list(link_2.raw_pose().rot().euler()))
        mass_matrix = link_2.inertial().mass_matrix()
        self.assertEqual(2, mass_matrix.mass())
        self.assertEqual([0, 1, 0],
                         su.vec3d_to_list(link_2.inertial().pose().pos()))
        self.assertEqual([0, 0, 0],
                         su.vec3d_to_list(link_2.inertial().pose().rot()))
        assert_allclose([2, 2, 2],
                        su.vec3d_to_list(mass_matrix.diagonal_moments()))
        assert_allclose([0, 0, 0],
                        su.vec3d_to_list(mass_matrix.off_diagonal_moments()))

        visual_2 = link_2.visual_by_index(0)
        self.assertNotEqual(None, visual_2)
        self.assertEqual("visual_0", visual_2.name())
        assert_allclose([0.1, 0.3, 0.2],
                        su.vec3d_to_list(visual_2.raw_pose().pos()))
        assert_allclose([0, 0, 0],
                        su.vec3d_to_list(visual_2.raw_pose().rot().euler()))

<<<<<<< HEAD
        visual_2 = link_2.visual_by_index(2)
        self.assertNotEqual(None, visual_2)
        self.assertEqual("visual_who_is_this", visual_2.name())
        assert_allclose([0.0, 0.0, 0.5],
                        su.vec3d_to_list(visual_2.raw_pose().pos()))
        assert_allclose([math.pi, 0, 0],
                        su.vec3d_to_list(visual_2.raw_pose().rot().euler()))

        collision_2 = link_2.collision_by_index(2)
=======
        material = visual_2.material()
        self.assertNotEqual(None, material)
        self.assertEqual(Color(0.36, 0.36, 0.36, 1.0), material.diffuse())
        self.assertEqual(Color(0.36, 0.36, 0.36, 1.0), material.ambient())
        self.assertEqual(Color(0.36, 0.36, 0.36, 1.0), material.specular())
        self.assertEqual(Color(0.36, 0.36, 0.36, 1.0), material.emissive())

        collision_2 = link_2.collision_by_index(0)
>>>>>>> a6dbe6db
        self.assertNotEqual(None, collision_2)
        self.assertEqual("collision_who_is_this", collision_2.name())
        assert_allclose([0.0, 0.0, 0.5],
                        su.vec3d_to_list(collision_2.raw_pose().pos()))
        assert_allclose([math.pi, 0, 0],
                        su.vec3d_to_list(collision_2.raw_pose().rot().euler()))
        self.assertEqual(sdf.GeometryType.CAPSULE,
                         visual_2.geometry().type())

        visual_2 = link_2.visual_by_index(1)
        self.assertNotEqual(None, visual_2)
        self.assertEqual("visual_cylinder", visual_2.name())
        assert_allclose([0.0, 0.0, 0.0],
                        su.vec3d_to_list(visual_2.raw_pose().pos()))
        assert_allclose([1.570796, 0, 0],
                        su.vec3d_to_list(visual_2.raw_pose().rot().euler()),
                        rtol=1e-5)

        collision_2 = link_2.collision_by_index(1)
        self.assertNotEqual(None, collision_2)
        self.assertEqual("collision_cylinder", collision_2.name())
        assert_allclose([0.0, 0.0, 0.0],
                        su.vec3d_to_list(collision_2.raw_pose().pos()))
        assert_allclose([1.570796, 0, 0],
                        su.vec3d_to_list(collision_2.raw_pose().rot().euler()),
                        rtol=1e-5)

        link_3 = model.link_by_index(2)
        self.assertEqual("body2", link_3.name())
        self.assertEqual(1, link_3.visual_count())
        self.assertEqual(1, link_3.collision_count())

        self.assertEqual(1, link_3.light_count())
        light_link = link_3.light_by_index(0)
        self.assertNotEqual(None, light_link)
        self.assertEqual(0, light_link.constant_attenuation_factor())
        self.assertEqual(0.01, light_link.linear_attenuation_factor())
        self.assertEqual(0.001, light_link.quadratic_attenuation_factor())
        self.assertTrue(light_link.cast_shadows())
        self.assertEqual(Color(0.8, 0.8, 0.8), light_link.diffuse())
        self.assertEqual(Color(0.2, 0.2, 0.2), light_link.specular())
        self.assertEqual(sdf.LightType.DIRECTIONAL, light_link.type())
        self.assertEqual(Vector3d(0.5, 0.2, 0.0), light_link.direction())
        assert_allclose([0, 0, 10],
                        su.vec3d_to_list(light_link.raw_pose().pos()))
        assert_allclose([0, 0, 0],
                        su.vec3d_to_list(light_link.raw_pose().rot().euler()))

        mass_matrix = link_3.inertial().mass_matrix()
        self.assertEqual(2, mass_matrix.mass())
        self.assertEqual([1, 2, 3],
                         su.vec3d_to_list(link_3.inertial().pose().pos()))
        self.assertEqual([0, 0, 0],
                         su.vec3d_to_list(link_3.inertial().pose().rot()))
        assert_allclose([0.026026, 0.023326, 0.011595],
                        su.vec3d_to_list(mass_matrix.diagonal_moments()))
        assert_allclose([0, 0, 0],
                        su.vec3d_to_list(mass_matrix.off_diagonal_moments()))

        assert_allclose([0, 1, 0], su.vec3d_to_list(link_3.raw_pose().pos()))
        assert_allclose([0, 0, 0],
                        su.vec3d_to_list(link_3.raw_pose().rot().euler()))
        visual_3 = link_3.visual_by_index(0)
        self.assertNotEqual(None, visual_3)
        self.assertEqual("visual_visual_body2", visual_3.name())
        assert_allclose([0.0, 0, 0],
                        su.vec3d_to_list(visual_3.raw_pose().pos()))
        assert_allclose([0, 0, 0],
                        su.vec3d_to_list(visual_3.raw_pose().rot().euler()))
        material = visual_3.material()
        self.assertNotEqual(None, material)
        self.assertEqual(Color(0, 0.9, 0, 1.0), material.diffuse())
        self.assertEqual(Color(0, 0.9, 0, 1.0), material.ambient())
        self.assertEqual(Color(0, 0.9, 0, 1.0), material.specular())
        self.assertEqual(Color(0, 0.9, 0, 1.0), material.emissive())

        collision_3 = link_3.collision_by_index(0)
        self.assertNotEqual(None, collision_3)
        self.assertEqual("collision_col_body2", collision_3.name())
        assert_allclose([0, 0, 0],
                        su.vec3d_to_list(collision_3.raw_pose().pos()))
        assert_allclose([0, 0, 0],
                        su.vec3d_to_list(collision_3.raw_pose().rot().euler()))

        self.assertEqual(1, world.light_count())
        light_1 = world.light_by_index(0)
        self.assertNotEqual(None, light_1)
        self.assertEqual(0, light_1.constant_attenuation_factor())
        self.assertEqual(0.01, light_1.linear_attenuation_factor())
        self.assertEqual(0.001, light_1.quadratic_attenuation_factor())
        self.assertFalse(light_1.cast_shadows())
        self.assertEqual(Color(0.5, 0.5, 0.5), light_1.diffuse())
        self.assertEqual(Color(0.2, 0.2, 0.2), light_1.specular())
        self.assertEqual(sdf.LightType.SPOT, light_1.type())
        self.assertEqual(Vector3d(0, 0, -1), light_1.direction())
        assert_allclose([0, 0, 3],
                        su.vec3d_to_list(light_1.raw_pose().pos()))
        assert_allclose([0, 0, 0],
                        su.vec3d_to_list(light_1.raw_pose().rot().euler()))


if __name__ == "__main__":
    unittest.main()<|MERGE_RESOLUTION|>--- conflicted
+++ resolved
@@ -17,11 +17,7 @@
 from numpy.testing import assert_allclose
 from dm_control import mjcf
 
-<<<<<<< HEAD
 from ignition.math import Color, Vector3d
-=======
-from ignition.math import Color
->>>>>>> a6dbe6db
 
 import sdformat as sdf
 
@@ -95,7 +91,6 @@
         assert_allclose([0, 0, 0],
                         su.vec3d_to_list(visual_2.raw_pose().rot().euler()))
 
-<<<<<<< HEAD
         visual_2 = link_2.visual_by_index(2)
         self.assertNotEqual(None, visual_2)
         self.assertEqual("visual_who_is_this", visual_2.name())
@@ -104,8 +99,6 @@
         assert_allclose([math.pi, 0, 0],
                         su.vec3d_to_list(visual_2.raw_pose().rot().euler()))
 
-        collision_2 = link_2.collision_by_index(2)
-=======
         material = visual_2.material()
         self.assertNotEqual(None, material)
         self.assertEqual(Color(0.36, 0.36, 0.36, 1.0), material.diffuse())
@@ -113,8 +106,7 @@
         self.assertEqual(Color(0.36, 0.36, 0.36, 1.0), material.specular())
         self.assertEqual(Color(0.36, 0.36, 0.36, 1.0), material.emissive())
 
-        collision_2 = link_2.collision_by_index(0)
->>>>>>> a6dbe6db
+        collision_2 = link_2.collision_by_index(2)
         self.assertNotEqual(None, collision_2)
         self.assertEqual("collision_who_is_this", collision_2.name())
         assert_allclose([0.0, 0.0, 0.5],
