--- conflicted
+++ resolved
@@ -191,7 +191,7 @@
         assert_allclose([0, 0, 0],
                         su.vec3d_to_list(collision_3.raw_pose().rot().euler()))
 
-<<<<<<< HEAD
+
         self.assertEqual(1, world.light_count())
         light_1 = world.light_by_index(0)
         self.assertNotEqual(None, light_1)
@@ -207,7 +207,7 @@
                         su.vec3d_to_list(light_1.raw_pose().pos()))
         assert_allclose([0, 0, 0],
                         su.vec3d_to_list(light_1.raw_pose().rot().euler()))
-=======
+
         link_4 = model.link_by_index(3)
         self.assertEqual("body3", link_4.name())
         self.assertEqual(1, link_4.visual_count())
@@ -242,7 +242,6 @@
                         su.vec3d_to_list(collision_4.raw_pose().pos()))
         assert_allclose([0, 0, 0],
                         su.vec3d_to_list(collision_4.raw_pose().rot().euler()))
->>>>>>> d263c078
 
 
 if __name__ == "__main__":
