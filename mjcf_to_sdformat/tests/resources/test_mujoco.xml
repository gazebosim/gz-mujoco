<mujoco>
   <default>
     <geom type="capsule" mass="1"/>
   </default>
   <option gravity="0 0 -9.8000000000000007" wind="2 1 7.6" magnetic="5.5644999999999998e-06 2.2875799999999999e-05 -4.2388400000000002e-05"/>

   <worldbody>
      <light diffuse=".5 .5 .5" pos="0 0 3" dir="0 0 -1" cutoff="45" exponent="10"
             attenuation="0.0 0.01 0.001" specular="0.2 0.2 0.2"/>
      <geom type="plane" size="1 1 0.1" rgba=".9 0 0 1"/>
      <geom name="rail1" type="capsule" pos="0  .07 1" zaxis="1 0 0" size="0.02 2"/>
      <body pos="0 0 1">
         <freejoint name="freejoint1"/>
         <inertial pos="0 1 0" mass="2" fullinertia="2 2 2 0 0 0"/>
         <geom type="box" pos="0.1 0.3 0.2" size=".1 .2 .3" rgba="0 .9 0 1"/>
         <geom name="who_is_this" fromto="0 0 0 0 0 1" size="0.05"/>
         <geom name="capsule" type="capsule" mass="1" fromto="0 -0.06 0 0 0.06 0" size="0.05"/>
      </body>
<<<<<<< HEAD
      <body pos="0 1 0" name="body2">
         <freejoint name="freejoint2"/>
=======
      <body pos="0 1 0" name="body2" quat="0.5 0 0.5 0">
         <joint type="free"/>
>>>>>>> 52569681
         <inertial pos="1 2 3" euler="0 0 0" mass="2" diaginertia="0.026026 0.023326 0.011595"/>
         <geom type="box" name="col_body2" pos="0 0 0" group="3" size=".1 .2 .3" rgba="0 .9 0 1"/>
         <geom type="box" name="visual_body2" pos="0 0 0" group="0" size=".1 .2 .3" rgba="0 .9 0 1"/>
         <body pos="0 0 1" name="body3">
           <geom type="box" name="visual_body3" pos="0 0 0" size=".1 .2 .3" rgba="0 .9 0 1"/>
         </body>
         <light name="directional" directional="true" castshadow="true" pos="0 0 10"
                dir="0.5 0.2 -0.0" attenuation="0.0 0.01 0.001" diffuse="0.8 0.8 0.8"
                specular="0.2 0.2 0.2" active="false"/>
      </body>
   </worldbody>
</mujoco><|MERGE_RESOLUTION|>--- conflicted
+++ resolved
@@ -16,13 +16,8 @@
          <geom name="who_is_this" fromto="0 0 0 0 0 1" size="0.05"/>
          <geom name="capsule" type="capsule" mass="1" fromto="0 -0.06 0 0 0.06 0" size="0.05"/>
       </body>
-<<<<<<< HEAD
-      <body pos="0 1 0" name="body2">
+      <body pos="0 1 0" name="body2" quat="0.5 0 0.5 0">
          <freejoint name="freejoint2"/>
-=======
-      <body pos="0 1 0" name="body2" quat="0.5 0 0.5 0">
-         <joint type="free"/>
->>>>>>> 52569681
          <inertial pos="1 2 3" euler="0 0 0" mass="2" diaginertia="0.026026 0.023326 0.011595"/>
          <geom type="box" name="col_body2" pos="0 0 0" group="3" size=".1 .2 .3" rgba="0 .9 0 1"/>
          <geom type="box" name="visual_body2" pos="0 0 0" group="0" size=".1 .2 .3" rgba="0 .9 0 1"/>
