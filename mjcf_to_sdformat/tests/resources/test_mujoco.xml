--- conflicted
+++ resolved
@@ -10,11 +10,8 @@
          <joint type="free"/>
          <inertial pos="0 1 0" mass="2" fullinertia="2 2 2 0 0 0"/>
          <geom type="box" pos="0.1 0.3 0.2" size=".1 .2 .3" rgba="0 .9 0 1"/>
-<<<<<<< HEAD
          <geom name="cylinder" type="capsule" mass="1" fromto="0 -0.06 0 0 0.06 0" size="0.05"/>
-=======
          <geom name="who_is_this" fromto="0 0 0 0 0 1" size="0.05"/>
->>>>>>> 4ddc9651
       </body>
       <body pos="0 1 0" name="body2">
          <joint type="free"/>
