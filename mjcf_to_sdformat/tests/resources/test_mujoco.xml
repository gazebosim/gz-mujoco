--- conflicted
+++ resolved
@@ -1,11 +1,8 @@
 <mujoco>
-<<<<<<< HEAD
    <default>
      <geom type="capsule" mass="1"/>
    </default>
-=======
    <option gravity="0 0 -9.8000000000000007" wind="2 1 7.6" magnetic="5.5644999999999998e-06 2.2875799999999999e-05 -4.2388400000000002e-05"/>
->>>>>>> 9e0e6e6f
 
    <worldbody>
       <light diffuse=".5 .5 .5" pos="0 0 3" dir="0 0 -1" cutoff="45" exponent="10"
@@ -16,12 +13,8 @@
          <joint type="free"/>
          <inertial pos="0 1 0" mass="2" fullinertia="2 2 2 0 0 0"/>
          <geom type="box" pos="0.1 0.3 0.2" size=".1 .2 .3" rgba="0 .9 0 1"/>
-<<<<<<< HEAD
          <geom name="who_is_this" fromto="0 0 0 0 0 1" size="0.05"/>
-         <geom name="cylinder" type="capsule" pos="1 2 3" mass="1" fromto="0 -0.06 0 0 0.06 0" size="0.05"/>
-=======
          <geom name="capsule" type="capsule" mass="1" fromto="0 -0.06 0 0 0.06 0" size="0.05"/>
->>>>>>> 9e0e6e6f
       </body>
       <body pos="0 1 0" name="body2" quat="0.5 0 0.5 0">
          <joint type="free"/>
