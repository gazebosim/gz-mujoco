--- conflicted
+++ resolved
@@ -1,8 +1,12 @@
 <mujoco>
-<<<<<<< HEAD
    <default>
      <geom type="capsule" mass="1"/>
    </default>
+
+   <asset>
+     <material name="material_1" class="/" emission="0.0" specular="0.3"
+               rgba="0.36 0.36 0.36 1"/>
+   </asset>
 
    <worldbody>
       <light diffuse=".5 .5 .5" pos="0 0 3" dir="0 0 -1" cutoff="45" exponent="10"
@@ -11,22 +15,9 @@
       <body pos="0 0 1">
          <joint type="free"/>
          <inertial pos="0 1 0" mass="2" fullinertia="2 2 2 0 0 0"/>
-         <geom type="box" pos="0.1 0.3 0.2" size=".1 .2 .3" rgba="0 .9 0 1"/>
+         <geom type="box" pos="0.1 0.3 0.2" size=".1 .2 .3" material="material_1"/>
          <geom name="cylinder" type="capsule" mass="1" fromto="0 -0.06 0 0 0.06 0" size="0.05"/>
          <geom name="who_is_this" fromto="0 0 0 0 0 1" size="0.05"/>
-=======
-  <asset>
-    <material name="material_1" class="/" emission="0.0" specular="0.3"
-              rgba="0.36 0.36 0.36 1"/>
-  </asset>
-   <worldbody>
-      <light diffuse=".5 .5 .5" pos="0 0 3" dir="0 0 -1"/>
-      <geom type="plane" size="1 1 0.1"/>
-      <body pos="0 0 1">
-         <joint type="free"/>
-         <inertial pos="0 1 0" mass="2" fullinertia="2 2 2 0 0 0"/>
-         <geom type="box" pos="0.1 0.3 0.2" size=".1 .2 .3" material="material_1"/>
->>>>>>> a6dbe6db
       </body>
       <body pos="0 1 0" name="body2">
          <joint type="free"/>
