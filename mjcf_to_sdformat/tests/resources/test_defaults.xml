--- conflicted
+++ resolved
@@ -2,17 +2,10 @@
   <default>
     <geom rgba="0 1 0 1"/>
     <default class="walker">
-<<<<<<< HEAD
-      <geom material="self" type="capsule"/>
-      <default class="class_arm">
-        <geom size="0.01 0.1" solimp=".9 .99 .003" solref=".015 1"/>
-      </default>
-=======
       <geom type="capsule"/>
         <default class="class_arm">
           <geom size="0.01 0.1" solimp=".9 .99 .003" solref=".015 1"/>
         </default>
->>>>>>> 52569681
     </default>
   </default>
 
