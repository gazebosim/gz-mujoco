--- conflicted
+++ resolved
@@ -115,21 +115,13 @@
     :rtype: ignition.math.Pose3d
     """
     pos = [0, 0, 0]
-    quat = Quaterniond()
+    euler = [0, 0, 0]
     try:
         if element.pos is not None:
             pos = element.pos
-        if element.zaxis is not None:
-            z = Vector3d(0, 0, 1)
-            quat.set_from_2_axes(z,
-                                 Vector3d(element.zaxis[0],
-                                          element.zaxis[1],
-                                          element.zaxis[2]))
         if element.euler is not None:
-<<<<<<< HEAD
             quat = Quaterniond(list_to_vec3d(element.euler))
-=======
-            euler = element.euler
+            euler = quat.euler()
         if element.zaxis is not None:
             z = Vector3d(0, 0, 1)
             quat = Quaterniond()
@@ -137,11 +129,10 @@
             euler = vec3d_to_list(quat.euler())
         if element.quat is not None:
             euler = vec3d_to_list(wxyz_list_to_quat(element.quat).euler())
->>>>>>> 9e0e6e6f
     except AttributeError:
         pass
     return Pose3d(list_to_vec3d(pos),
-                  quat)
+                  euler_list_to_quat(euler))
 
 
 def prefix_name_with_index(prefix, name, index):
