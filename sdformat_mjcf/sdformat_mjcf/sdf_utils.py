# Copyright (C) 2022 Open Source Robotics Foundation

# Licensed under the Apache License, version 2.0 (the "License")
# you may not use this file except in compliance with the License.
# You may obtain a copy of the License at

#       http://www.apache.org/licenses/LICENSE-2.0

# Unless required by applicable law or agreed to in writing, software
# distributed under the License is distributed on an "AS IS" BASIS,
# WITHOUT WARRANTIES OR CONDITIONS OF ANY KIND, either express or implied.
# See the License for the specific language governing permissions and
# limitations under the License.

"""Utility functions that aid in converting SDFormat and Gazebo Math types to
Python"""

import math
from ignition.math import Pose3d, Vector3d


def vec3d_to_list(vec):
    """Convert a Vector3d object to a list.
    :param ignition.math.Vector3d vec: Vector3d object to be converted
    :return: List of values of the x, y, and z components of `vec`
    respectively.
    :rtype: list[float]
    """
    return [vec.x(), vec.y(), vec.z()]


def vec2d_to_list(vec):
    """
    Convert a Vector2d object to a list.
    :param ignition.math.Vector2d vec: Vector2d object to be converted.
    :return: List of values of the x, and y components of `vec` respectively.
    :rtype: list[float]
    """
    return [vec.x(), vec.y()]


def quat_to_list(quat):
    """
    Convert a Quaterniond object to a list in the order expected by MJCF.
    :param ignition.math.Quaterniond quat: Quaterniond object to be converted.
    :return: List of values of the quaternion in wxyz order.
    :rtype: list[float]
    """
    return [quat.w(), quat.x(), quat.y(), quat.z()]


def quat_to_euler_list(quat):
    """
    Convert a Quaterniond object to a list of Euler angles in degrees.
    :param ignition.math.Quaterniond quat: Quaterniond object to be converted.
    :return: List of values of the euler angles.
    :rtype: list[float]
    """
    return [math.degrees(val) for val in vec3d_to_list(quat.euler())]


def pose_resolver(sem_pose, relative_to=None):
    """
    Resolves SDFormat poses from a SemanticPose object.
    :param sdformat.SemanticPose sem_pose: The SemanticPose object to be
    resolved.
<<<<<<< HEAD
    :param str relative_to: (Optional) The frame relative to which the pose is 
=======
    :param str relative_to: (Optional) The frame relative to which the pose is
>>>>>>> 3f481f26
    resolved.
    :return: The resolved pose.
    :rtype: ignition.math.Pose3d
    :raises RuntimeError: if an error is encountered when resolving the pose.
    """
    pose = Pose3d()
    if relative_to is None:
        errors = sem_pose.resolve(pose)
    else:
        errors = sem_pose.resolve(pose, relative_to)
    if errors:
        raise RuntimeError("\n".join(str(err) for err in errors))
    return pose


def axis_xyz_resolver(joint_axis):
    """
    Resolves the xyz unit vector of SDFormat Joint axes.
    :param sdformat.JointAxis joint_axis: The JointAxis object to be resolved.
    :return: The resolved xyz vector.
    :rtype: ignition.math.Vector3d
    :raises RuntimeError: if an error is encountered when resolving the vector.
    """
    xyz_vec = Vector3d()
    errors = joint_axis.resolve_xyz(xyz_vec)
    if errors:
        raise RuntimeError("\n".join(str(err) for err in errors))
    return xyz_vec<|MERGE_RESOLUTION|>--- conflicted
+++ resolved
@@ -64,11 +64,7 @@
     Resolves SDFormat poses from a SemanticPose object.
     :param sdformat.SemanticPose sem_pose: The SemanticPose object to be
     resolved.
-<<<<<<< HEAD
-    :param str relative_to: (Optional) The frame relative to which the pose is 
-=======
     :param str relative_to: (Optional) The frame relative to which the pose is
->>>>>>> 3f481f26
     resolved.
     :return: The resolved pose.
     :rtype: ignition.math.Pose3d
